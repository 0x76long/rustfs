--- conflicted
+++ resolved
@@ -2,12 +2,8 @@
 pub mod error;
 pub mod format;
 mod local;
-<<<<<<< HEAD
+pub mod os;
 pub mod remote;
-=======
-pub mod os;
-mod remote;
->>>>>>> cef6a583
 
 pub const RUSTFS_META_BUCKET: &str = ".rustfs.sys";
 pub const RUSTFS_META_MULTIPART_BUCKET: &str = ".rustfs.sys/multipart";
@@ -23,17 +19,12 @@
     file_meta::FileMeta,
     store_api::{FileInfo, RawFileInfo},
 };
-<<<<<<< HEAD
-use bytes::Bytes;
+
+use endpoint::Endpoint;
 use futures::StreamExt;
 use protos::proto_gen::node_service::{
     node_service_client::NodeServiceClient, ReadAtRequest, ReadAtResponse, WriteRequest, WriteResponse,
 };
-=======
-
-use endpoint::Endpoint;
-use protos::proto_gen::node_service::{node_service_client::NodeServiceClient, ReadAtRequest, WriteRequest};
->>>>>>> cef6a583
 use serde::{Deserialize, Serialize};
 use std::{fmt::Debug, io::SeekFrom, path::PathBuf, sync::Arc};
 use time::OffsetDateTime;
