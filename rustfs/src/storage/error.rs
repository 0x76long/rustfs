--- conflicted
+++ resolved
@@ -1,493 +1,6 @@
-<<<<<<< HEAD
-// use common::error::Error;
-// use ecstore::error::StorageError;
-// use s3s::{S3Error, S3ErrorCode, s3_error};
-// pub fn to_s3_error(err: Error) -> S3Error {
-//     if let Some(storage_err) = err.downcast_ref::<StorageError>() {
-//         return match storage_err {
-//             StorageError::NotImplemented => s3_error!(NotImplemented),
-//             StorageError::InvalidArgument(bucket, object, version_id) => {
-//                 s3_error!(InvalidArgument, "Invalid arguments provided for {}/{}-{}", bucket, object, version_id)
-//             }
-//             StorageError::MethodNotAllowed => s3_error!(MethodNotAllowed),
-//             StorageError::BucketNotFound(bucket) => {
-//                 s3_error!(NoSuchBucket, "bucket not found {}", bucket)
-//             }
-//             StorageError::BucketNotEmpty(bucket) => s3_error!(BucketNotEmpty, "bucket not empty {}", bucket),
-//             StorageError::BucketNameInvalid(bucket) => s3_error!(InvalidBucketName, "invalid bucket name {}", bucket),
-//             StorageError::ObjectNameInvalid(bucket, object) => {
-//                 s3_error!(InvalidArgument, "invalid object name {}/{}", bucket, object)
-//             }
-//             StorageError::BucketExists(bucket) => s3_error!(BucketAlreadyExists, "{}", bucket),
-//             StorageError::StorageFull => s3_error!(ServiceUnavailable, "Storage reached its minimum free drive threshold."),
-//             StorageError::SlowDown => s3_error!(SlowDown, "Please reduce your request rate"),
-//             StorageError::PrefixAccessDenied(bucket, object) => {
-//                 s3_error!(AccessDenied, "PrefixAccessDenied {}/{}", bucket, object)
-//             }
-//             StorageError::InvalidUploadIDKeyCombination(bucket, object) => {
-//                 s3_error!(InvalidArgument, "Invalid UploadID KeyCombination:  {}/{}", bucket, object)
-//             }
-//             StorageError::MalformedUploadID(bucket) => s3_error!(InvalidArgument, "Malformed UploadID: {}", bucket),
-//             StorageError::ObjectNameTooLong(bucket, object) => {
-//                 s3_error!(InvalidArgument, "Object name too long: {}/{}", bucket, object)
-//             }
-//             StorageError::ObjectNamePrefixAsSlash(bucket, object) => {
-//                 s3_error!(InvalidArgument, "Object name contains forward slash as prefix: {}/{}", bucket, object)
-//             }
-//             StorageError::ObjectNotFound(bucket, object) => s3_error!(NoSuchKey, "{}/{}", bucket, object),
-//             StorageError::VersionNotFound(bucket, object, version_id) => {
-//                 s3_error!(NoSuchVersion, "{}/{}/{}", bucket, object, version_id)
-//             }
-//             StorageError::InvalidUploadID(bucket, object, version_id) => {
-//                 s3_error!(InvalidPart, "Invalid upload id:  {}/{}-{}", bucket, object, version_id)
-//             }
-//             StorageError::InvalidVersionID(bucket, object, version_id) => {
-//                 s3_error!(InvalidArgument, "Invalid version id: {}/{}-{}", bucket, object, version_id)
-//             }
-//             // extended
-//             StorageError::DataMovementOverwriteErr(bucket, object, version_id) => s3_error!(
-//                 InvalidArgument,
-//                 "invalid data movement operation, source and destination pool are the same for : {}/{}-{}",
-//                 bucket,
-//                 object,
-//                 version_id
-//             ),
-
-//             // extended
-//             StorageError::ObjectExistsAsDirectory(bucket, object) => {
-//                 s3_error!(InvalidArgument, "Object exists on :{} as directory {}", bucket, object)
-//             }
-//             StorageError::InvalidPart(bucket, object, version_id) => {
-//                 s3_error!(
-//                     InvalidPart,
-//                     "Specified part could not be found. PartNumber {}, Expected {}, got {}",
-//                     bucket,
-//                     object,
-//                     version_id
-//                 )
-//             }
-//             StorageError::DoneForNow => s3_error!(InternalError, "DoneForNow"),
-//         };
-//     }
-
-//     if is_err_file_not_found(&err) {
-//         return S3Error::with_message(S3ErrorCode::NoSuchKey, format!(" ec err {}", err));
-//     }
-
-//     S3Error::with_message(S3ErrorCode::InternalError, format!(" ec err {}", err))
-// }
-
-// #[cfg(test)]
-// mod tests {
-//     use super::*;
-//     use s3s::S3ErrorCode;
-
-//     #[test]
-//     fn test_to_s3_error_not_implemented() {
-//         let storage_err = StorageError::NotImplemented;
-//         let err = Error::new(storage_err);
-//         let s3_err = to_s3_error(err);
-
-//         assert_eq!(*s3_err.code(), S3ErrorCode::NotImplemented);
-//     }
-
-//     #[test]
-//     fn test_to_s3_error_invalid_argument() {
-//         let storage_err =
-//             StorageError::InvalidArgument("test-bucket".to_string(), "test-object".to_string(), "test-version".to_string());
-//         let err = Error::new(storage_err);
-//         let s3_err = to_s3_error(err);
-
-//         assert_eq!(*s3_err.code(), S3ErrorCode::InvalidArgument);
-//         assert!(s3_err.message().unwrap().contains("Invalid arguments provided"));
-//         assert!(s3_err.message().unwrap().contains("test-bucket"));
-//         assert!(s3_err.message().unwrap().contains("test-object"));
-//         assert!(s3_err.message().unwrap().contains("test-version"));
-//     }
-
-//     #[test]
-//     fn test_to_s3_error_method_not_allowed() {
-//         let storage_err = StorageError::MethodNotAllowed;
-//         let err = Error::new(storage_err);
-//         let s3_err = to_s3_error(err);
-
-//         assert_eq!(*s3_err.code(), S3ErrorCode::MethodNotAllowed);
-//     }
-
-//     #[test]
-//     fn test_to_s3_error_bucket_not_found() {
-//         let storage_err = StorageError::BucketNotFound("test-bucket".to_string());
-//         let err = Error::new(storage_err);
-//         let s3_err = to_s3_error(err);
-
-//         assert_eq!(*s3_err.code(), S3ErrorCode::NoSuchBucket);
-//         assert!(s3_err.message().unwrap().contains("bucket not found"));
-//         assert!(s3_err.message().unwrap().contains("test-bucket"));
-//     }
-
-//     #[test]
-//     fn test_to_s3_error_bucket_not_empty() {
-//         let storage_err = StorageError::BucketNotEmpty("test-bucket".to_string());
-//         let err = Error::new(storage_err);
-//         let s3_err = to_s3_error(err);
-
-//         assert_eq!(*s3_err.code(), S3ErrorCode::BucketNotEmpty);
-//         assert!(s3_err.message().unwrap().contains("bucket not empty"));
-//         assert!(s3_err.message().unwrap().contains("test-bucket"));
-//     }
-
-//     #[test]
-//     fn test_to_s3_error_bucket_name_invalid() {
-//         let storage_err = StorageError::BucketNameInvalid("invalid-bucket-name".to_string());
-//         let err = Error::new(storage_err);
-//         let s3_err = to_s3_error(err);
-
-//         assert_eq!(*s3_err.code(), S3ErrorCode::InvalidBucketName);
-//         assert!(s3_err.message().unwrap().contains("invalid bucket name"));
-//         assert!(s3_err.message().unwrap().contains("invalid-bucket-name"));
-//     }
-
-//     #[test]
-//     fn test_to_s3_error_object_name_invalid() {
-//         let storage_err = StorageError::ObjectNameInvalid("test-bucket".to_string(), "invalid-object".to_string());
-//         let err = Error::new(storage_err);
-//         let s3_err = to_s3_error(err);
-
-//         assert_eq!(*s3_err.code(), S3ErrorCode::InvalidArgument);
-//         assert!(s3_err.message().unwrap().contains("invalid object name"));
-//         assert!(s3_err.message().unwrap().contains("test-bucket"));
-//         assert!(s3_err.message().unwrap().contains("invalid-object"));
-//     }
-
-//     #[test]
-//     fn test_to_s3_error_bucket_exists() {
-//         let storage_err = StorageError::BucketExists("existing-bucket".to_string());
-//         let err = Error::new(storage_err);
-//         let s3_err = to_s3_error(err);
-
-//         assert_eq!(*s3_err.code(), S3ErrorCode::BucketAlreadyExists);
-//         assert!(s3_err.message().unwrap().contains("existing-bucket"));
-//     }
-
-//     #[test]
-//     fn test_to_s3_error_storage_full() {
-//         let storage_err = StorageError::StorageFull;
-//         let err = Error::new(storage_err);
-//         let s3_err = to_s3_error(err);
-
-//         assert_eq!(*s3_err.code(), S3ErrorCode::ServiceUnavailable);
-//         assert!(
-//             s3_err
-//                 .message()
-//                 .unwrap()
-//                 .contains("Storage reached its minimum free drive threshold")
-//         );
-//     }
-
-//     #[test]
-//     fn test_to_s3_error_slow_down() {
-//         let storage_err = StorageError::SlowDown;
-//         let err = Error::new(storage_err);
-//         let s3_err = to_s3_error(err);
-
-//         assert_eq!(*s3_err.code(), S3ErrorCode::SlowDown);
-//         assert!(s3_err.message().unwrap().contains("Please reduce your request rate"));
-//     }
-
-//     #[test]
-//     fn test_to_s3_error_prefix_access_denied() {
-//         let storage_err = StorageError::PrefixAccessDenied("test-bucket".to_string(), "test-prefix".to_string());
-//         let err = Error::new(storage_err);
-//         let s3_err = to_s3_error(err);
-
-//         assert_eq!(*s3_err.code(), S3ErrorCode::AccessDenied);
-//         assert!(s3_err.message().unwrap().contains("PrefixAccessDenied"));
-//         assert!(s3_err.message().unwrap().contains("test-bucket"));
-//         assert!(s3_err.message().unwrap().contains("test-prefix"));
-//     }
-
-//     #[test]
-//     fn test_to_s3_error_invalid_upload_id_key_combination() {
-//         let storage_err = StorageError::InvalidUploadIDKeyCombination("test-bucket".to_string(), "test-object".to_string());
-//         let err = Error::new(storage_err);
-//         let s3_err = to_s3_error(err);
-
-//         assert_eq!(*s3_err.code(), S3ErrorCode::InvalidArgument);
-//         assert!(s3_err.message().unwrap().contains("Invalid UploadID KeyCombination"));
-//         assert!(s3_err.message().unwrap().contains("test-bucket"));
-//         assert!(s3_err.message().unwrap().contains("test-object"));
-//     }
-
-//     #[test]
-//     fn test_to_s3_error_malformed_upload_id() {
-//         let storage_err = StorageError::MalformedUploadID("malformed-id".to_string());
-//         let err = Error::new(storage_err);
-//         let s3_err = to_s3_error(err);
-
-//         assert_eq!(*s3_err.code(), S3ErrorCode::InvalidArgument);
-//         assert!(s3_err.message().unwrap().contains("Malformed UploadID"));
-//         assert!(s3_err.message().unwrap().contains("malformed-id"));
-//     }
-
-//     #[test]
-//     fn test_to_s3_error_object_name_too_long() {
-//         let storage_err = StorageError::ObjectNameTooLong("test-bucket".to_string(), "very-long-object-name".to_string());
-//         let err = Error::new(storage_err);
-//         let s3_err = to_s3_error(err);
-
-//         assert_eq!(*s3_err.code(), S3ErrorCode::InvalidArgument);
-//         assert!(s3_err.message().unwrap().contains("Object name too long"));
-//         assert!(s3_err.message().unwrap().contains("test-bucket"));
-//         assert!(s3_err.message().unwrap().contains("very-long-object-name"));
-//     }
-
-//     #[test]
-//     fn test_to_s3_error_object_name_prefix_as_slash() {
-//         let storage_err = StorageError::ObjectNamePrefixAsSlash("test-bucket".to_string(), "/invalid-object".to_string());
-//         let err = Error::new(storage_err);
-//         let s3_err = to_s3_error(err);
-
-//         assert_eq!(*s3_err.code(), S3ErrorCode::InvalidArgument);
-//         assert!(
-//             s3_err
-//                 .message()
-//                 .unwrap()
-//                 .contains("Object name contains forward slash as prefix")
-//         );
-//         assert!(s3_err.message().unwrap().contains("test-bucket"));
-//         assert!(s3_err.message().unwrap().contains("/invalid-object"));
-//     }
-
-//     #[test]
-//     fn test_to_s3_error_object_not_found() {
-//         let storage_err = StorageError::ObjectNotFound("test-bucket".to_string(), "missing-object".to_string());
-//         let err = Error::new(storage_err);
-//         let s3_err = to_s3_error(err);
-
-//         assert_eq!(*s3_err.code(), S3ErrorCode::NoSuchKey);
-//         assert!(s3_err.message().unwrap().contains("test-bucket"));
-//         assert!(s3_err.message().unwrap().contains("missing-object"));
-//     }
-
-//     #[test]
-//     fn test_to_s3_error_version_not_found() {
-//         let storage_err =
-//             StorageError::VersionNotFound("test-bucket".to_string(), "test-object".to_string(), "missing-version".to_string());
-//         let err = Error::new(storage_err);
-//         let s3_err = to_s3_error(err);
-
-//         assert_eq!(*s3_err.code(), S3ErrorCode::NoSuchVersion);
-//         assert!(s3_err.message().unwrap().contains("test-bucket"));
-//         assert!(s3_err.message().unwrap().contains("test-object"));
-//         assert!(s3_err.message().unwrap().contains("missing-version"));
-//     }
-
-//     #[test]
-//     fn test_to_s3_error_invalid_upload_id() {
-//         let storage_err =
-//             StorageError::InvalidUploadID("test-bucket".to_string(), "test-object".to_string(), "invalid-upload-id".to_string());
-//         let err = Error::new(storage_err);
-//         let s3_err = to_s3_error(err);
-
-//         assert_eq!(*s3_err.code(), S3ErrorCode::InvalidPart);
-//         assert!(s3_err.message().unwrap().contains("Invalid upload id"));
-//         assert!(s3_err.message().unwrap().contains("test-bucket"));
-//         assert!(s3_err.message().unwrap().contains("test-object"));
-//         assert!(s3_err.message().unwrap().contains("invalid-upload-id"));
-//     }
-
-//     #[test]
-//     fn test_to_s3_error_invalid_version_id() {
-//         let storage_err = StorageError::InvalidVersionID(
-//             "test-bucket".to_string(),
-//             "test-object".to_string(),
-//             "invalid-version-id".to_string(),
-//         );
-//         let err = Error::new(storage_err);
-//         let s3_err = to_s3_error(err);
-
-//         assert_eq!(*s3_err.code(), S3ErrorCode::InvalidArgument);
-//         assert!(s3_err.message().unwrap().contains("Invalid version id"));
-//         assert!(s3_err.message().unwrap().contains("test-bucket"));
-//         assert!(s3_err.message().unwrap().contains("test-object"));
-//         assert!(s3_err.message().unwrap().contains("invalid-version-id"));
-//     }
-
-//     #[test]
-//     fn test_to_s3_error_data_movement_overwrite_err() {
-//         let storage_err = StorageError::DataMovementOverwriteErr(
-//             "test-bucket".to_string(),
-//             "test-object".to_string(),
-//             "test-version".to_string(),
-//         );
-//         let err = Error::new(storage_err);
-//         let s3_err = to_s3_error(err);
-
-//         assert_eq!(*s3_err.code(), S3ErrorCode::InvalidArgument);
-//         assert!(s3_err.message().unwrap().contains("invalid data movement operation"));
-//         assert!(s3_err.message().unwrap().contains("source and destination pool are the same"));
-//         assert!(s3_err.message().unwrap().contains("test-bucket"));
-//         assert!(s3_err.message().unwrap().contains("test-object"));
-//         assert!(s3_err.message().unwrap().contains("test-version"));
-//     }
-
-//     #[test]
-//     fn test_to_s3_error_object_exists_as_directory() {
-//         let storage_err = StorageError::ObjectExistsAsDirectory("test-bucket".to_string(), "directory-object".to_string());
-//         let err = Error::new(storage_err);
-//         let s3_err = to_s3_error(err);
-
-//         assert_eq!(*s3_err.code(), S3ErrorCode::InvalidArgument);
-//         assert!(s3_err.message().unwrap().contains("Object exists on"));
-//         assert!(s3_err.message().unwrap().contains("as directory"));
-//         assert!(s3_err.message().unwrap().contains("test-bucket"));
-//         assert!(s3_err.message().unwrap().contains("directory-object"));
-//     }
-
-//     #[test]
-//     fn test_to_s3_error_insufficient_read_quorum() {
-//         let storage_err = StorageError::InsufficientReadQuorum;
-//         let err = Error::new(storage_err);
-//         let s3_err = to_s3_error(err);
-
-//         assert_eq!(*s3_err.code(), S3ErrorCode::SlowDown);
-//         assert!(
-//             s3_err
-//                 .message()
-//                 .unwrap()
-//                 .contains("Storage resources are insufficient for the read operation")
-//         );
-//     }
-
-//     #[test]
-//     fn test_to_s3_error_insufficient_write_quorum() {
-//         let storage_err = StorageError::InsufficientWriteQuorum;
-//         let err = Error::new(storage_err);
-//         let s3_err = to_s3_error(err);
-
-//         assert_eq!(*s3_err.code(), S3ErrorCode::SlowDown);
-//         assert!(
-//             s3_err
-//                 .message()
-//                 .unwrap()
-//                 .contains("Storage resources are insufficient for the write operation")
-//         );
-//     }
-
-//     #[test]
-//     fn test_to_s3_error_decommission_not_started() {
-//         let storage_err = StorageError::DecommissionNotStarted;
-//         let err = Error::new(storage_err);
-//         let s3_err = to_s3_error(err);
-
-//         assert_eq!(*s3_err.code(), S3ErrorCode::InvalidArgument);
-//         assert!(s3_err.message().unwrap().contains("Decommission Not Started"));
-//     }
-
-//     #[test]
-//     fn test_to_s3_error_decommission_already_running() {
-//         let storage_err = StorageError::DecommissionAlreadyRunning;
-//         let err = Error::new(storage_err);
-//         let s3_err = to_s3_error(err);
-
-//         assert_eq!(*s3_err.code(), S3ErrorCode::InternalError);
-//         assert!(s3_err.message().unwrap().contains("Decommission already running"));
-//     }
-
-//     #[test]
-//     fn test_to_s3_error_volume_not_found() {
-//         let storage_err = StorageError::VolumeNotFound("test-volume".to_string());
-//         let err = Error::new(storage_err);
-//         let s3_err = to_s3_error(err);
-
-//         assert_eq!(*s3_err.code(), S3ErrorCode::NoSuchBucket);
-//         assert!(s3_err.message().unwrap().contains("bucket not found"));
-//         assert!(s3_err.message().unwrap().contains("test-volume"));
-//     }
-
-//     #[test]
-//     fn test_to_s3_error_invalid_part() {
-//         let storage_err = StorageError::InvalidPart(1, "expected-part".to_string(), "got-part".to_string());
-//         let err = Error::new(storage_err);
-//         let s3_err = to_s3_error(err);
-
-//         assert_eq!(*s3_err.code(), S3ErrorCode::InvalidPart);
-//         assert!(s3_err.message().unwrap().contains("Specified part could not be found"));
-//         assert!(s3_err.message().unwrap().contains("PartNumber"));
-//         assert!(s3_err.message().unwrap().contains("expected-part"));
-//         assert!(s3_err.message().unwrap().contains("got-part"));
-//     }
-
-//     #[test]
-//     fn test_to_s3_error_done_for_now() {
-//         let storage_err = StorageError::DoneForNow;
-//         let err = Error::new(storage_err);
-//         let s3_err = to_s3_error(err);
-
-//         assert_eq!(*s3_err.code(), S3ErrorCode::InternalError);
-//         assert!(s3_err.message().unwrap().contains("DoneForNow"));
-//     }
-
-//     #[test]
-//     fn test_to_s3_error_non_storage_error() {
-//         // Test with a non-StorageError
-//         let err = Error::from_string("Generic error message".to_string());
-//         let s3_err = to_s3_error(err);
-
-//         assert_eq!(*s3_err.code(), S3ErrorCode::InternalError);
-//         assert!(s3_err.message().unwrap().contains("ec err"));
-//         assert!(s3_err.message().unwrap().contains("Generic error message"));
-//     }
-
-//     #[test]
-//     fn test_to_s3_error_with_unicode_strings() {
-//         let storage_err = StorageError::BucketNotFound("测试桶".to_string());
-//         let err = Error::new(storage_err);
-//         let s3_err = to_s3_error(err);
-
-//         assert_eq!(*s3_err.code(), S3ErrorCode::NoSuchBucket);
-//         assert!(s3_err.message().unwrap().contains("bucket not found"));
-//         assert!(s3_err.message().unwrap().contains("测试桶"));
-//     }
-
-//     #[test]
-//     fn test_to_s3_error_with_special_characters() {
-//         let storage_err = StorageError::ObjectNameInvalid("bucket-with-@#$%".to_string(), "object-with-!@#$%^&*()".to_string());
-//         let err = Error::new(storage_err);
-//         let s3_err = to_s3_error(err);
-
-//         assert_eq!(*s3_err.code(), S3ErrorCode::InvalidArgument);
-//         assert!(s3_err.message().unwrap().contains("invalid object name"));
-//         assert!(s3_err.message().unwrap().contains("bucket-with-@#$%"));
-//         assert!(s3_err.message().unwrap().contains("object-with-!@#$%^&*()"));
-//     }
-
-//     #[test]
-//     fn test_to_s3_error_with_empty_strings() {
-//         let storage_err = StorageError::BucketNotFound("".to_string());
-//         let err = Error::new(storage_err);
-//         let s3_err = to_s3_error(err);
-
-//         assert_eq!(*s3_err.code(), S3ErrorCode::NoSuchBucket);
-//         assert!(s3_err.message().unwrap().contains("bucket not found"));
-//     }
-
-//     #[test]
-//     fn test_to_s3_error_with_very_long_strings() {
-//         let long_bucket_name = "a".repeat(1000);
-//         let storage_err = StorageError::BucketNotFound(long_bucket_name.clone());
-//         let err = Error::new(storage_err);
-//         let s3_err = to_s3_error(err);
-
-//         assert_eq!(*s3_err.code(), S3ErrorCode::NoSuchBucket);
-//         assert!(s3_err.message().unwrap().contains("bucket not found"));
-//         assert!(s3_err.message().unwrap().contains(&long_bucket_name));
-//     }
-// }
-=======
 use common::error::Error;
-use ecstore::{bucket::error::BucketMetadataError, disk::error::is_err_file_not_found, store_err::StorageError};
-use s3s::{s3_error, S3Error, S3ErrorCode};
+use ecstore::error::StorageError;
+use s3s::{S3Error, S3ErrorCode, s3_error};
 pub fn to_s3_error(err: Error) -> S3Error {
     if let Some(storage_err) = err.downcast_ref::<StorageError>() {
         return match storage_err {
@@ -543,18 +56,6 @@
             StorageError::ObjectExistsAsDirectory(bucket, object) => {
                 s3_error!(InvalidArgument, "Object exists on :{} as directory {}", bucket, object)
             }
-            StorageError::InsufficientReadQuorum => {
-                s3_error!(SlowDown, "Storage resources are insufficient for the read operation")
-            }
-            StorageError::InsufficientWriteQuorum => {
-                s3_error!(SlowDown, "Storage resources are insufficient for the write operation")
-            }
-            StorageError::DecommissionNotStarted => s3_error!(InvalidArgument, "Decommission Not Started"),
-            StorageError::DecommissionAlreadyRunning => s3_error!(InternalError, "Decommission already running"),
-
-            StorageError::VolumeNotFound(bucket) => {
-                s3_error!(NoSuchBucket, "bucket not found {}", bucket)
-            }
             StorageError::InvalidPart(bucket, object, version_id) => {
                 s3_error!(
                     InvalidPart,
@@ -567,15 +68,6 @@
             StorageError::DoneForNow => s3_error!(InternalError, "DoneForNow"),
         };
     }
-    //需要添加 not found bucket replication config
-    if let Some(meta_err) = err.downcast_ref::<BucketMetadataError>() {
-        return match meta_err {
-            BucketMetadataError::BucketReplicationConfigNotFound => {
-                S3Error::with_message(S3ErrorCode::ReplicationConfigurationNotFoundError, format!("{}", err))
-            }
-            _ => S3Error::with_message(S3ErrorCode::InternalError, format!("{}", err)), // 处理其他情况
-        };
-    }
 
     if is_err_file_not_found(&err) {
         return S3Error::with_message(S3ErrorCode::NoSuchKey, format!(" ec err {}", err));
@@ -683,10 +175,12 @@
         let s3_err = to_s3_error(err);
 
         assert_eq!(*s3_err.code(), S3ErrorCode::ServiceUnavailable);
-        assert!(s3_err
-            .message()
-            .unwrap()
-            .contains("Storage reached its minimum free drive threshold"));
+        assert!(
+            s3_err
+                .message()
+                .unwrap()
+                .contains("Storage reached its minimum free drive threshold")
+        );
     }
 
     #[test]
@@ -753,10 +247,12 @@
         let s3_err = to_s3_error(err);
 
         assert_eq!(*s3_err.code(), S3ErrorCode::InvalidArgument);
-        assert!(s3_err
-            .message()
-            .unwrap()
-            .contains("Object name contains forward slash as prefix"));
+        assert!(
+            s3_err
+                .message()
+                .unwrap()
+                .contains("Object name contains forward slash as prefix")
+        );
         assert!(s3_err.message().unwrap().contains("test-bucket"));
         assert!(s3_err.message().unwrap().contains("/invalid-object"));
     }
@@ -854,10 +350,12 @@
         let s3_err = to_s3_error(err);
 
         assert_eq!(*s3_err.code(), S3ErrorCode::SlowDown);
-        assert!(s3_err
-            .message()
-            .unwrap()
-            .contains("Storage resources are insufficient for the read operation"));
+        assert!(
+            s3_err
+                .message()
+                .unwrap()
+                .contains("Storage resources are insufficient for the read operation")
+        );
     }
 
     #[test]
@@ -867,10 +365,12 @@
         let s3_err = to_s3_error(err);
 
         assert_eq!(*s3_err.code(), S3ErrorCode::SlowDown);
-        assert!(s3_err
-            .message()
-            .unwrap()
-            .contains("Storage resources are insufficient for the write operation"));
+        assert!(
+            s3_err
+                .message()
+                .unwrap()
+                .contains("Storage resources are insufficient for the write operation")
+        );
     }
 
     #[test]
@@ -982,5 +482,4 @@
         assert!(s3_err.message().unwrap().contains("bucket not found"));
         assert!(s3_err.message().unwrap().contains(&long_bucket_name));
     }
-}
->>>>>>> cecde068
+}