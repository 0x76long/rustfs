[package]
name = "rustfs-utils"
edition.workspace = true
license.workspace = true
repository.workspace = true
rust-version.workspace = true
version.workspace = true

[dependencies]
base64-simd = { workspace = true, optional = true }
blake3 = { workspace = true, optional = true }
crc32fast.workspace = true
hex-simd = { workspace = true, optional = true }
highway = { workspace = true, optional = true }
lazy_static = { workspace = true, optional = true }
local-ip-address = { workspace = true, optional = true }
md-5 = { workspace = true, optional = true }
netif = { workspace = true, optional = true }
nix = { workspace = true, optional = true }
regex = { workspace = true, optional = true }
rustfs-config = { workspace = true, features = ["constants"] }
rustls = { workspace = true, optional = true }
rustls-pemfile = { workspace = true, optional = true }
rustls-pki-types = { workspace = true, optional = true }
serde = { workspace = true, optional = true }
siphasher = { workspace = true, optional = true }
tempfile = { workspace = true, optional = true }
tokio = { workspace = true, optional = true, features = ["io-util", "macros"] }
tracing = { workspace = true }
<<<<<<< HEAD
url = { workspace = true , optional = true}
hyper.workspace = true
hyper-util.workspace = true
common.workspace = true
sha1 = { workspace = true }
sha2 = { workspace = true, optional = true }
hmac.workspace = true
s3s.workspace = true

=======
url = { workspace = true, optional = true }
flate2 = { workspace = true, optional = true }
brotli = { workspace = true, optional = true }
zstd = { workspace = true, optional = true }
snap = { workspace = true, optional = true }
lz4 = { workspace = true, optional = true }
rand = { workspace = true, optional = true }
futures = { workspace = true, optional = true }
transform-stream = { workspace = true, optional = true }
bytes = { workspace = true, optional = true }
sysinfo = { workspace = true, optional = true }
>>>>>>> dc933987

[dev-dependencies]
tempfile = { workspace = true }
rand = { workspace = true }

[target.'cfg(windows)'.dependencies]
winapi = { workspace = true, optional = true, features = ["std", "fileapi", "minwindef", "ntdef", "winnt"] }

[lints]
workspace = true

[features]
default = ["ip"]  # features that are enabled by default
ip = ["dep:local-ip-address"]  # ip characteristics and their dependencies
tls = ["dep:rustls", "dep:rustls-pemfile", "dep:rustls-pki-types"]  # tls characteristics and their dependencies
net = ["ip", "dep:url", "dep:netif", "dep:lazy_static", "dep:futures", "dep:transform-stream", "dep:bytes"]  # empty network features
io = ["dep:tokio"]
path = []
compress = ["dep:flate2", "dep:brotli", "dep:snap", "dep:lz4", "dep:zstd"]
string = ["dep:regex", "dep:lazy_static", "dep:rand"]
crypto = ["dep:base64-simd", "dep:hex-simd"]
hash = ["dep:highway", "dep:md-5", "dep:sha2", "dep:blake3", "dep:serde", "dep:siphasher"]
os = ["dep:nix", "dep:tempfile", "winapi"]  # operating system utilities
integration = []  # integration test features
sys = ["dep:sysinfo"]  # system information features
full = ["ip", "tls", "net", "io", "hash", "os", "integration", "path", "crypto", "string", "compress", "sys"]  # all features<|MERGE_RESOLUTION|>--- conflicted
+++ resolved
@@ -7,17 +7,17 @@
 version.workspace = true
 
 [dependencies]
-base64-simd = { workspace = true, optional = true }
+base64-simd= { workspace = true , optional = true}
 blake3 = { workspace = true, optional = true }
 crc32fast.workspace = true
-hex-simd = { workspace = true, optional = true }
+hex-simd= { workspace = true , optional = true}
 highway = { workspace = true, optional = true }
-lazy_static = { workspace = true, optional = true }
+lazy_static= { workspace = true , optional = true}
 local-ip-address = { workspace = true, optional = true }
 md-5 = { workspace = true, optional = true }
-netif = { workspace = true, optional = true }
+netif= { workspace = true , optional = true}
 nix = { workspace = true, optional = true }
-regex = { workspace = true, optional = true }
+regex= { workspace = true, optional = true }
 rustfs-config = { workspace = true, features = ["constants"] }
 rustls = { workspace = true, optional = true }
 rustls-pemfile = { workspace = true, optional = true }
@@ -27,18 +27,7 @@
 tempfile = { workspace = true, optional = true }
 tokio = { workspace = true, optional = true, features = ["io-util", "macros"] }
 tracing = { workspace = true }
-<<<<<<< HEAD
 url = { workspace = true , optional = true}
-hyper.workspace = true
-hyper-util.workspace = true
-common.workspace = true
-sha1 = { workspace = true }
-sha2 = { workspace = true, optional = true }
-hmac.workspace = true
-s3s.workspace = true
-
-=======
-url = { workspace = true, optional = true }
 flate2 = { workspace = true, optional = true }
 brotli = { workspace = true, optional = true }
 zstd = { workspace = true, optional = true }
@@ -49,7 +38,13 @@
 transform-stream = { workspace = true, optional = true }
 bytes = { workspace = true, optional = true }
 sysinfo = { workspace = true, optional = true }
->>>>>>> dc933987
+hyper.workspace = true
+hyper-util.workspace = true
+common.workspace = true
+sha1 = { workspace = true }
+sha2 = { workspace = true, optional = true }
+hmac.workspace = true
+s3s.workspace = true
 
 [dev-dependencies]
 tempfile = { workspace = true }
@@ -70,7 +65,7 @@
 path = []
 compress = ["dep:flate2", "dep:brotli", "dep:snap", "dep:lz4", "dep:zstd"]
 string = ["dep:regex", "dep:lazy_static", "dep:rand"]
-crypto = ["dep:base64-simd", "dep:hex-simd"]
+crypto = ["dep:base64-simd","dep:hex-simd"]
 hash = ["dep:highway", "dep:md-5", "dep:sha2", "dep:blake3", "dep:serde", "dep:siphasher"]
 os = ["dep:nix", "dep:tempfile", "winapi"]  # operating system utilities
 integration = []  # integration test features
